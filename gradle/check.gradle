subprojects {
    /*
    apply plugin: 'checkstyle'
    tasks.withType(Checkstyle) { ignoreFailures = true }
    checkstyle {
        ignoreFailures = true // Waiting on GRADLE-2163
        configFile = rootProject.file('codequality/checkstyle.xml')
    }*/

    // FindBugs
    apply plugin: 'findbugs'
    tasks.withType(FindBugs) { 
         reports.html.enabled true
        reports.xml.enabled false
    }

    // PMD
    // apply plugin: 'pmd'
    // tasks.withType(Pmd) {  ignoreFailures = true }

<<<<<<< HEAD
    apply plugin: 'java'
    tasks.withType(Test) { forkEvery = 1 }
=======
    apply plugin: 'cobertura'
    cobertura {
        sourceDirs = sourceSets.main.java.srcDirs
        format = 'html'
        includes = ['**/*.java', '**/*.groovy']
        excludes = []
    }
>>>>>>> 36e5b8f5
}<|MERGE_RESOLUTION|>--- conflicted
+++ resolved
@@ -1,16 +1,18 @@
 subprojects {
     /*
+    // Checkstyle
     apply plugin: 'checkstyle'
     tasks.withType(Checkstyle) { ignoreFailures = true }
     checkstyle {
         ignoreFailures = true // Waiting on GRADLE-2163
         configFile = rootProject.file('codequality/checkstyle.xml')
-    }*/
+    }
+    */
 
     // FindBugs
     apply plugin: 'findbugs'
     tasks.withType(FindBugs) { 
-         reports.html.enabled true
+        reports.html.enabled true
         reports.xml.enabled false
     }
 
@@ -18,10 +20,6 @@
     // apply plugin: 'pmd'
     // tasks.withType(Pmd) {  ignoreFailures = true }
 
-<<<<<<< HEAD
-    apply plugin: 'java'
-    tasks.withType(Test) { forkEvery = 1 }
-=======
     apply plugin: 'cobertura'
     cobertura {
         sourceDirs = sourceSets.main.java.srcDirs
@@ -29,5 +27,4 @@
         includes = ['**/*.java', '**/*.groovy']
         excludes = []
     }
->>>>>>> 36e5b8f5
 }