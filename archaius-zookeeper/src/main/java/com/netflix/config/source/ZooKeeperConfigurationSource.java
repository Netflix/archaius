--- conflicted
+++ resolved
@@ -46,17 +46,10 @@
  * 
  * This implementation requires the path to the ZK root parent node that contains 
  * the hierarchy of configuration properties.  
-<<<<<<< HEAD
- * An example is config
- * 
- * Properties are direct ZK child nodes of the root parent ZK node.  
- * An example ZK child property node is config/com.fluxcapacitor.my.property
-=======
  * An example is {@code /<my-app>/config}
  * 
  * Properties are direct ZK child nodes of the root parent ZK node.  
  * An example ZK child property node is {@code /<my-app>/config/com.fluxcapacitor.my.property}
->>>>>>> 5adec724
  * 
  * The value is stored in the ZK child property node and can be updated at any time.  
  * All servers will receive a ZK Watcher callback and automatically update their value
@@ -79,11 +72,7 @@
      * Creates the pathChildrenCache using the CuratorFramework client and ZK root path node for the config
      * 
      * @param client
-<<<<<<< HEAD
-     * @param configRootPath to ZK root parent node for the rest of the configuration properties (ie. config)
-=======
      * @param configRootPath to ZK root parent node for the rest of the configuration properties (ie. {@code /<my-app>/config})
->>>>>>> 5adec724
      */
     public ZooKeeperConfigurationSource(CuratorFramework client, String configRootPath) {
         this.client = client;
