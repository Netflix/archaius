--- conflicted
+++ resolved
@@ -1,36 +1,16 @@
-<<<<<<< HEAD
-//plugins {
-//    id 'nebula.netflixoss' version '2.2.10'
-//    id 'nebula.provided-base' version '2.0.1'
-//}
-=======
 buildscript {
   repositories {
     mavenCentral()
   }
 }
->>>>>>> 5adec724
 
 plugins {
     id 'com.netflix.nebula.netflixoss' version '11.1.1'
 }
+
 // Establish version and status
 ext.githubProjectName = rootProject.name // Change if github project name is not the same as the root project's name
 
-<<<<<<< HEAD
-subprojects {
-
-    apply plugin: 'com.netflix.nebula.netflixoss'
-//    apply plugin: 'netflix.nebula'
-//    apply plugin: 'nebula.release'
-
-//    apply plugin: 'nebula.netflixoss'
-//    apply plugin: 'nebula.provided-base'
-    apply plugin: 'java'
-
-    sourceCompatibility = 1.8
-    targetCompatibility = 1.8
-=======
 allprojects {
     apply plugin: 'nebula.netflixoss'
     //apply plugin: 'nebula.provided-base'
@@ -41,25 +21,18 @@
             languageVersion = JavaLanguageVersion.of(8)
         }
     }
->>>>>>> 5adec724
 
     repositories {
         mavenCentral()
     }
 
     dependencies {
-<<<<<<< HEAD
-        implementation 'com.google.code.findbugs:jsr305:3.0.1'
-        testImplementation('log4j:log4j:1.2.16')
-    }
-=======
         api 'com.google.code.findbugs:jsr305:3.0.1'
         api 'org.slf4j:slf4j-api:1.7.36'
         api 'commons-configuration:commons-configuration:1.10'
         testImplementation 'org.slf4j:slf4j-reload4j:1.7.36'
     }
 
->>>>>>> 5adec724
     group = "com.netflix.${githubProjectName}"
 
     tasks.withType(Test) { forkEvery = 1 }
@@ -85,16 +58,6 @@
 project(':archaius-core') {
 
     dependencies {
-<<<<<<< HEAD
-        implementation 'commons-configuration:commons-configuration:1.8'
-        implementation 'org.slf4j:slf4j-api:1.6.4'
-        implementation 'com.google.guava:guava:16.0'
-        implementation 'com.fasterxml.jackson.core:jackson-annotations:2.4.3'
-        implementation 'com.fasterxml.jackson.core:jackson-core:2.4.3'
-        implementation 'com.fasterxml.jackson.core:jackson-databind:2.4.3'
-        testImplementation 'junit:junit:4.11'
-        testImplementation 'org.slf4j:slf4j-simple:1.7.5'
-=======
         api 'commons-configuration:commons-configuration:1.8'
         api 'org.slf4j:slf4j-api:1.6.4'
         api 'com.google.guava:guava:16.0'
@@ -102,7 +65,6 @@
         api 'com.fasterxml.jackson.core:jackson-core:2.4.3'
         api 'com.fasterxml.jackson.core:jackson-databind:2.4.3'
         testImplementation 'junit:junit:4.11'
->>>>>>> 5adec724
         testImplementation 'org.apache.derby:derby:10.8.2.2'
         testImplementation 'org.apache.commons:commons-io:1.3.2'
         testImplementation 'org.mockito:mockito-all:1.9.5'
@@ -113,101 +75,47 @@
 
 project(':archaius-aws') {
     dependencies {
-<<<<<<< HEAD
-        implementation project(':archaius-core')
-        implementation 'com.amazonaws:aws-java-sdk-core:1.9.3'
-        implementation 'com.amazonaws:aws-java-sdk-dynamodb:1.9.3'
-        implementation 'com.amazonaws:aws-java-sdk-s3:1.9.3'
-        implementation 'commons-configuration:commons-configuration:1.8'
-        implementation 'org.slf4j:slf4j-api:1.6.4'
-        testImplementation 'junit:junit:4.11'
-        testImplementation 'org.mockito:mockito-all:1.9.5'
-        testImplementation 'org.slf4j:slf4j-simple:1.6.4'
-=======
         api project(':archaius-core')
         api 'com.amazonaws:aws-java-sdk-core:1.9.3'
         api 'com.amazonaws:aws-java-sdk-dynamodb:1.9.3'
         api 'com.amazonaws:aws-java-sdk-s3:1.9.3'
         testImplementation 'junit:junit:4.11'
         testImplementation 'org.mockito:mockito-all:1.9.5'
->>>>>>> 5adec724
     }
 }
 
 //project(':archaius-jclouds') {
 //    dependencies {
-<<<<<<< HEAD
-//        implementation project(':archaius-core')
-//        implementation 'org.jclouds:jclouds-blobstore:1.6.0'
-//        testImplementation 'junit:junit:4.11'
-//        testImplementation 'org.slf4j:slf4j-simple:1.6.4'
-=======
 //        compile project(':archaius-core')
 //        compile 'org.jclouds:jclouds-blobstore:1.6.0'
 //        testCompile 'junit:junit:4.11'
->>>>>>> 5adec724
 //    }
 //}
 
 project(':archaius-typesafe') {
     dependencies {
-<<<<<<< HEAD
-        implementation project(':archaius-core')
-        implementation 'com.typesafe:config:1.2.1'
-        implementation 'commons-configuration:commons-configuration:1.8'
-        testImplementation 'junit:junit:4.11'
-        implementation 'org.slf4j:slf4j-api:1.6.4'
-        testImplementation 'org.slf4j:slf4j-simple:1.6.4'
-=======
         api project(':archaius-core')
         api 'com.typesafe:config:1.2.1'
         testImplementation 'junit:junit:4.11'
->>>>>>> 5adec724
     }
 }
 
 project(':archaius-zookeeper') {
     dependencies {
-<<<<<<< HEAD
-        implementation project(':archaius-core')
-        implementation('org.apache.zookeeper:zookeeper:3.4.5') {
-=======
         api project(':archaius-core')
         api ('org.apache.zookeeper:zookeeper:3.4.5') {
->>>>>>> 5adec724
             exclude group: 'com.sun.jdmk', module: 'jmxtools'
             exclude group: 'com.sun.jmx', module: 'jmxri'
             exclude group: 'javax.jms', module: 'jms'
         }
-<<<<<<< HEAD
-        implementation 'commons-configuration:commons-configuration:1.8'
-        implementation 'org.apache.curator:curator-client:2.3.0'
-        implementation 'org.apache.curator:curator-recipes:2.3.0'
-        testImplementation 'junit:junit:4.11'
-        testImplementation 'org.slf4j:slf4j-simple:1.6.4'
-=======
         api 'org.apache.curator:curator-client:2.3.0'
         api 'org.apache.curator:curator-recipes:2.3.0'
         testImplementation 'junit:junit:4.11'
->>>>>>> 5adec724
         testImplementation 'org.apache.curator:curator-test:2.3.0'
     }
 }
 
 project(':archaius-etcd') {
-<<<<<<< HEAD
-    sourceCompatibility = 1.8
-    targetCompatibility = 1.8
-
-    dependencies {
-        implementation project(':archaius-core')
-        implementation 'com.google.guava:guava:19.0'
-        implementation 'commons-configuration:commons-configuration:1.8'
-        implementation 'io.fastjson:etcd-client:0.33'
-        testImplementation 'junit:junit:4.11'
-        testImplementation 'org.mockito:mockito-all:1.9.5'
-        testImplementation 'org.slf4j:slf4j-simple:1.6.4'
-=======
 
     dependencies {
         api project(':archaius-core')
@@ -215,7 +123,6 @@
         api 'io.fastjson:etcd-client:0.33'
         testImplementation 'junit:junit:4.11'
         testImplementation 'org.mockito:mockito-all:1.9.5'
->>>>>>> 5adec724
     }
 }
 
@@ -224,14 +131,6 @@
 //
 //    dependencies {
 //        implementation project(':archaius-core')
-<<<<<<< HEAD
-//        implementation 'org.scala-lang:scala-library:2.12.17'
-//        testImplementation 'org.scalatest:scalatest_2.12'
-//        testImplementation 'junit:junit:4.11'
-//    }
-//}
-
-=======
 //        implementation 'org.scala-lang:scala-library:2.10.4'
 //        testImplementation 'org.scalatest:scalatest_2.10:2.2.5'
 //        testImplementation 'junit:junit:4.11'
@@ -243,23 +142,15 @@
 //    }
 //}
 //
->>>>>>> 5adec724
 //project(':archaius-samplelibrary') {
 //    apply plugin: 'scala'
 //
 //    dependencies {
 //        implementation project(':archaius-scala')
 //
-<<<<<<< HEAD
-//        implementation 'org.slf4j:slf4j-api:1.6.4'
-//        implementation 'org.scala-lang:scala-library:2.12.17'
-//
-//        testImplementation 'org.scalatest:scalatest_2.12'
-=======
 //        implementation 'org.scala-lang:scala-library:2.10.1'
 //
 //        testImplementation 'org.scalatest:scalatest_2.10.0:1.8'
->>>>>>> 5adec724
 //        testImplementation 'junit:junit:4.11'
 //    }
 //    jar {
