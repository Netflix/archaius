--- conflicted
+++ resolved
@@ -19,11 +19,6 @@
 dependencies {
     compile     project(':archaius2-api')
     compile     'org.apache.commons:commons-lang3:3.3.2'
-<<<<<<< HEAD
-    compile     'org.slf4j:slf4j-api:1.6.3'
-    compile     'javax.inject:javax.inject:1'
-=======
->>>>>>> 09484975
 
     testCompile 'org.hamcrest:hamcrest-all:1.3'
     testCompile 'org.slf4j:slf4j-log4j12:1.6.1'
