--- conflicted
+++ resolved
@@ -58,19 +58,11 @@
  * }</pre>
  * 
  * This blob means that
-<<<<<<< HEAD
-
-If "@enviornment" is "prod" <b>and</b> "@region" is "us-east-1",  value of the property is integer 5; (<b>Note:</b> if you use ConfigurationManager, "@enviornment" and "@region" are automatically exported as properties from DeploymentContext)
-Else if "@environment" is either "test" or "dev", the value is 10;
-Otherwise, the default value of the property is 2
- * <p>
-=======
  * <ul>
  * <li>If "@enviornment" is "prod" <b>and</b> "@region" is "us-east-1",  value of the property is integer 5; (<b>Note:</b> if you use ConfigurationManager, "@enviornment" and "@region" are automatically exported as properties from DeploymentContext)
  * <li>Else if "@environment" is either "test" or "dev", the value is 10;
  * <li>Otherwise, the default value of the property is 2
  * </ul>
->>>>>>> 5adec724
  * In order to make this work, a Predicate is needed to determine if the current runtime context matches any of the conditions
  * described in the JSON blob. The predicate can be passed in as a parameter of the constructor, otherwise the default one
  * will interpret each key in the "dimensions" as a key of a DynamicProperty, and the list of values are the acceptable
