--- conflicted
+++ resolved
@@ -48,17 +48,10 @@
     
     /**
      * For each key in the passed in map, this function returns true if
-<<<<<<< HEAD
-     * 
-     *  the value derived from the key using the function (passed in from the constructor) matches <b>any</b> of the value included for the same key in the map
-     *  the above holds true for <b>all</b> keys in the map
-     * 
-=======
      * <ul>
      * <li> the value derived from the key using the function (passed in from the constructor) matches <b>any</b> of the value included for the same key in the map
      * <li> the above holds true for <b>all</b> keys in the map 
      * </ul>
->>>>>>> 5adec724
      */
     @Override
     public boolean apply(@Nullable Map<String, Collection<String>> input) {
