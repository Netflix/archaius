--- conflicted
+++ resolved
@@ -37,18 +37,12 @@
  * <p>
  * Example:<pre>
  *    import com.netflix.config.DynamicProperty;
-<<<<<<< HEAD
-=======
- *
->>>>>>> 5adec724
+ *
  *    class MyClass {
  *        private static DynamicIntProperty maxWaitMillis
  *            = DynamicPropertyFactory.getInstance().getIntProperty("myclass.sleepMillis", 250);
  *           // ...
-<<<<<<< HEAD
-=======
- *
->>>>>>> 5adec724
+ *
  *           // add a callback when this property is changed
  *           maxWaitMillis.addCallback(new Runnable() {
  *               public void run() {
@@ -60,10 +54,7 @@
  *           // Wait for a configurable amount of time for condition to become true.
  *           // Note that the time can be changed on-the-fly.
  *           someCondition.wait(maxWaitMillis.get());
-<<<<<<< HEAD
-=======
- *
->>>>>>> 5adec724
+ *
  *        // ...
  *    }
  * </pre>
