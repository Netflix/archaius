--- conflicted
+++ resolved
@@ -47,9 +47,6 @@
    * be null.
    * @return the value derived from the chain of properties.
    */
-<<<<<<< HEAD
-  override def apply(): Option[TYPE] = chainBox.apply
-=======
   def apply(): Option[TYPE] = chainBox()
 
   /**
@@ -66,7 +63,6 @@
 
     override def propertyNames: Iterable[String] = propertyNames
   }
->>>>>>> a54cfd6c
 
   /**
    * Get the name of the property.
